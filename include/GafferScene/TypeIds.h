//////////////////////////////////////////////////////////////////////////
//  
//  Copyright (c) 2012, John Haddon. All rights reserved.
//  
//  Redistribution and use in source and binary forms, with or without
//  modification, are permitted provided that the following conditions are
//  met:
//  
//      * Redistributions of source code must retain the above
//        copyright notice, this list of conditions and the following
//        disclaimer.
//  
//      * Redistributions in binary form must reproduce the above
//        copyright notice, this list of conditions and the following
//        disclaimer in the documentation and/or other materials provided with
//        the distribution.
//  
//      * Neither the name of John Haddon nor the names of
//        any other contributors to this software may be used to endorse or
//        promote products derived from this software without specific prior
//        written permission.
//  
//  THIS SOFTWARE IS PROVIDED BY THE COPYRIGHT HOLDERS AND CONTRIBUTORS "AS
//  IS" AND ANY EXPRESS OR IMPLIED WARRANTIES, INCLUDING, BUT NOT LIMITED TO,
//  THE IMPLIED WARRANTIES OF MERCHANTABILITY AND FITNESS FOR A PARTICULAR
//  PURPOSE ARE DISCLAIMED. IN NO EVENT SHALL THE COPYRIGHT OWNER OR
//  CONTRIBUTORS BE LIABLE FOR ANY DIRECT, INDIRECT, INCIDENTAL, SPECIAL,
//  EXEMPLARY, OR CONSEQUENTIAL DAMAGES (INCLUDING, BUT NOT LIMITED TO,
//  PROCUREMENT OF SUBSTITUTE GOODS OR SERVICES; LOSS OF USE, DATA, OR
//  PROFITS; OR BUSINESS INTERRUPTION) HOWEVER CAUSED AND ON ANY THEORY OF
//  LIABILITY, WHETHER IN CONTRACT, STRICT LIABILITY, OR TORT (INCLUDING
//  NEGLIGENCE OR OTHERWISE) ARISING IN ANY WAY OUT OF THE USE OF THIS
//  SOFTWARE, EVEN IF ADVISED OF THE POSSIBILITY OF SUCH DAMAGE.
//  
//////////////////////////////////////////////////////////////////////////

#ifndef GAFFERSCENE_TYPEIDS_H
#define GAFFERSCENE_TYPEIDS_H

namespace GafferScene
{

enum TypeId
{
	ScenePlugTypeId = 110501,
	SceneNodeTypeId = 110502,
	FileSourceTypeId = 110503,
	ModelCacheSourceTypeId = 110504,
	SceneProcessorTypeId = 110505,
	SceneElementProcessorTypeId = 110506,
	AttributeCacheTypeId = 110507,
	PrimitiveVariableProcessorTypeId = 110508,
	DeletePrimitiveVariablesTypeId = 110509,
	GroupTypeId = 110510,
	SceneContextProcessorBaseTypeId = 110511,
	SceneContextProcessorTypeId = 110512,
	SceneTimeWarpTypeId = 110513,
	ObjectSourceTypeId = 110514,
	PlaneTypeId = 110515,
	SeedsTypeId = 110516,
	InstancerTypeId = 110517,
	BranchCreatorTypeId = 110518,
	ObjectToSceneTypeId = 110519,
	CameraTypeId = 110520,
	GlobalsProcessorTypeId = 110521,
	DisplaysTypeId = 110522,
	OptionsTypeId = 110523,
	ShaderTypeId = 110524,
	AssignmentTypeId = 110525,
	FilterTypeId = 110526,
	PathFilterTypeId = 110527,
	AttributesTypeId = 110528,
	AlembicSourceTypeId = 110529,
	SourceTypeId = 110530,
	SceneContextVariablesTypeId = 110531,
	RenderCameraTypeId = 110532,
	SubTreeTypeId = 110533,
<<<<<<< HEAD
	OpenGLAttributesTypeId = 110534,
	SceneWriterTypeId = 110535,
	SceneReaderTypeId = 110536,
=======
	PathMatcherDataTypeId = 110534,
>>>>>>> c0581a93
	
	LastTypeId = 110650
};

} // namespace GafferScene

#endif // GAFFERSCENE_TYPEIDS_H<|MERGE_RESOLUTION|>--- conflicted
+++ resolved
@@ -1,6 +1,7 @@
 //////////////////////////////////////////////////////////////////////////
 //  
 //  Copyright (c) 2012, John Haddon. All rights reserved.
+//  Copyright (c) 2013, Image Engine Design Inc. All rights reserved.
 //  
 //  Redistribution and use in source and binary forms, with or without
 //  modification, are permitted provided that the following conditions are
@@ -75,13 +76,10 @@
 	SceneContextVariablesTypeId = 110531,
 	RenderCameraTypeId = 110532,
 	SubTreeTypeId = 110533,
-<<<<<<< HEAD
 	OpenGLAttributesTypeId = 110534,
 	SceneWriterTypeId = 110535,
 	SceneReaderTypeId = 110536,
-=======
-	PathMatcherDataTypeId = 110534,
->>>>>>> c0581a93
+	PathMatcherDataTypeId = 110537,
 	
 	LastTypeId = 110650
 };
