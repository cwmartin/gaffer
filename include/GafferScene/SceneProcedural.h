--- conflicted
+++ resolved
@@ -41,12 +41,8 @@
 #include "IECore/Renderer.h"
 #include "IECore/Camera.h"
 
-<<<<<<< HEAD
 #include "GafferScene/ScenePlug.h"
-#include "GafferScene/PathMatcher.h"
-=======
 #include "GafferScene/PathMatcherData.h"
->>>>>>> c0581a93
 
 namespace Gaffer
 {
@@ -69,13 +65,8 @@
 
 		IE_CORE_DECLAREMEMBERPTR( SceneProcedural );
 
-<<<<<<< HEAD
 		/// A copy of context is taken.
-		SceneProcedural( ScenePlugPtr scenePlug, const Gaffer::Context *context, const ScenePlug::ScenePath &scenePath=ScenePlug::ScenePath(), const IECore::StringVectorData *pathsToExpand = 0 );
-=======
-		/// A copy of context is taken. A copy of pathsToExpand is taken.
-		SceneProcedural( ScenePlugPtr scenePlug, const Gaffer::Context *context, const std::string &scenePath="/", const IECore::PathMatcherData *pathsToExpand=0 );
->>>>>>> c0581a93
+		SceneProcedural( ScenePlugPtr scenePlug, const Gaffer::Context *context, const ScenePlug::ScenePath &scenePath=ScenePlug::ScenePath(), const IECore::PathMatcherData *pathsToExpand=0 );
 		virtual ~SceneProcedural();
 		
 		virtual Imath::Box3f bound() const;
@@ -89,11 +80,7 @@
 		Gaffer::ContextPtr m_context;
 		ScenePlug::ScenePath m_scenePath;
 		
-<<<<<<< HEAD
-		boost::shared_ptr<PathMatcher> m_pathsToExpand;
-=======
 		IECore::PathMatcherDataPtr m_pathsToExpand;
->>>>>>> c0581a93
 		
 	private :
 	
