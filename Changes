* Added option to disable highlight in GafferUI.Button

* Fixed exception caused by undefined subMenuDefinition in GafferUI.Menu

* Catching all exception types in ErrorDialogue

* Image nodes can now be disabled.

* Renamed ExpressionNode to simply Expression.

* Multithreaded the ImagePlug class.

* Fixed ParameterValueWidget.create() so that it always returns either None or an instance of ParameterValueWidget. Previously it was returning PlugValueWidget instances where no specific ParameterValueWidget registration had been made.

* Added PlugValueWidget setReadOnly/getReadOnly methods. These can be used to force a ui to be read only when the plug itself allows editing. Note that they can not be used to force editing when the plug itself is not editable.

* Fixed BoolPlugValueWidget so that it correctly disables the checkbox if the plug is not writable for any reason, or is setReadOnly( True ) has been called.

* PlugValueWidget.popupMenuSignal() now passes the PlugValueWidget itself to slots rather than the Plug as it did before. The plug can retrieved by calling plugValueWidget.getPlug().

* ParameterValueWidget.popupMenuSignal() now passes the ParameterValueWidget itself to slots rather than the ParameterHandler as it did before. The parameter handler can be retrieved using parameterValueWidget.parameterHandler().

* Added readOnly parameter to ParameterisedHolderNodeUI constructor.

* ParameterValueWidget now requires that the topLevelWidget passed to the constructor is always an instance of PlugValueWidget. This is made available via a new plugValueWidget() method.

* CompoundPlugValueWidget now requires that the result of _childPlugWidget either derives from PlugValueWidget or must have a plugValueWidget() method which returns a PlugValueWidget. This allows it to implement a new childPlugValueWidget() method which can be used to get access to the widget for a child plug. This is building towards a time when the NodeUI class provides a single method for retrieving the PlugValueWidget for a given plug.

* Added ValuePlug::settable() method.

* The VectorDataWidget now allows tooltips to be specified on a per-column basis using the columnToolTips argument to the constructor.

* The CompoundVectorParameterValueWidget now constructs tooltips for the columns using the descriptions for the child parameters.

* Added drag support to PathListingWidget and VectorDataWidget.

* ViewportGadget now forwards the keyPress and keyRelease signals to its child.

* GadgetWidget now allows the viewport to be changed using setViewportGadget(), and the previous viewportGadget() accessor has been renamed to getViewportGadget().

<<<<<<< HEAD
* ParameterisedHolder now calls the parameterChanged() methods of the classes held by ClassParameters and ClassVectorParameters when their parameters change, rather than calling the method on the top-level parameterised class.

* CompoundPlugs now accept input CompoundPlugs with more plugs than necessary, provided that the first N input child plugs match the N child plugs of the output. This allows Color3fPlugs to receive input directly from Color4fPlugs and arnold COLOR3 parameters to receive input from arnold COLOR4 outputs.

* ArnoldOptions node now allows the specification of texture, shader and procedural searchpaths.

* ArnoldRender node no longer specifies procedural location using a full path, allowing the procedural searchpath to be used if it has been set by an ArnoldOptions node.

* Fixed crash when evaluating a ContextProcessor containing an entry with an empty name.

* Added CompoundDataPlug::addOptionalMember(). This works as for addMember(), but adds an additional BoolPlug to allow the user to enable/disable that member. Both methods also take an additional parameter to specify the name of the plug used to represent the member.

* ArnoldOptions and ArnoldAttributes nodes now create their plugs with sensible names, and allow options and attributes to be enabled and disabled - by default they are all disabled.

* Added a File/Settings... menu option which opens a window for editing the plugs of the ScriptNode.

* Gaffer::CompoundDataPlug now handles Color4fData.

* Added a GafferScene::OpenGLAttributes node for controlling the drawing of objects in OpenGL.

* Gaffer::TypedObjectPlug::setValue() now references the value directly rather than taking a copy.

* Fixed bugs which prevented the ColorChooser working with colour types with an alpha channel.

* Added a procedural app for visualising Cortex procedurals.
=======
* Plug::getInput() now returns a raw rather than reference counted pointer.

* Added RenderableGadget::selectionBound() method which returns the bounding box of all selected objects.

* Added View::framingBound() method which can be overridden by derived classes to control the framing behaviour when "F" is pressed.

* SceneView now frames the current selection when "F" is pressed.

* IndividualContainer::getChild() now returns raw pointers rather than smart pointers and uses a direct method of indexing.

* Gadget::getToolTip() now takes a line in gadget space, allowing the tooltip to be varied with the position of the mouse.

* RenderableGadget implements getToolTip() to display the name of the object under the mouse.

* PathMatcher is now editable after construction, with addPath() and removePath() methods. Because of this the copy constructor also now performs a full deep copy which can be expensive.

* Added PathMatcherData to make sharing PathMatchers easy, and to introduce the possibility of storing them in Plugs and Contexts. Copying is lazy-copy-on-write which can be used to avoid the expensive PathMatcher copy constructor where possible.

* Added Context::names() method.

* EditorWidget._updateFromContext() is now passed a set containing the names of items changed since the last call to _updateFromContext().

* Fixed bug which caused PathListingWidget.selectionChangedSignal() to fire far too frequently.

* Added a GraphLayout class, used in conjunction with the GraphGadget to perform automatic node connections and graph layout. This replaces ad-hoc code from NodeMenu.py. Still needs a decent fully automatic layout implementation for situations where the user doesn't build the graph manually.
>>>>>>> c0581a93

0.36.0
------
* Improved bindings by removing macros and replacing them with proper wrapper classes.

* Added Window.childWindows() method.

* Added initial (and limited) support for Parameterised::parameterChanged() methods. Currently only modifying parameter values is supported in parameterChanged() - support for modifying user data and presets will be added in later revisions.

* The input and output connections for selected nodes are now drawn highlighted.

* Added BlockedConnection class in C++. This handles the blocking and unblocking of connections in an exception-safe manner.

* Added Node::plugFlagsChangedSignal().

* Added Plug::ReadOnly flag, to allow plugs to be locked against modification of the input or value.

* Added support for ["gaffer"]["readOnly"] bool parameter user data, mapping it to the Plug::ReadOnly flag. This user data may be modified in a ParameterModificationContext or in a Parameterised::parameterChanged() callback.

* StringPlugValueWidget and PathPlugValueWidget now correctly set their text entry field to read only when the plug is read only.

* PresetsOnlyParameterValueWidget now displays in a disabled state when a plug is not writable.

* Fixed C/C++ Object already deleted test messages caused by DeferredPathPreview.

* Fixed lifetime issues with ScriptWindows - they may now be constructed directly or acquire()d directly and their lifetime will be as expected (managed by the caller). ScriptWindow.connect() continues to operate as before - managing the lifetime of windows to correspond with the lifetime of scripts in the application.

* Fixed problems caused by serialising plug flags as All - they would then acquire new values when loaded in a future where there are new flags available.

* Added a SubTree node, for taking a branch of the tree and rerooting it back to /.

* Fixed bug in ConnectionGadget::bound() which meant that sometimes the graph would not be framed correctly when first displaying a GraphEditor.

* Fixed ColorChooserDialogue to actually use the colour passed to the constructor.

* Window.addChildWindow() now always causes the child window to remain on top of the parent. Previously, this was documented as the behaviour, but it only worked for child dialogues which subsequently went into a modal state. This is achieved by setting the QtCore.Qt.Tool window flag - this is much better than WindowStaysOnTopHint because it hides the child window when the application becomes inactive on the mac - otherwise the window would remain on top of the windows for the newly activated application.

* Fixed bug where colour chooser would remain after the parent swatch died, but be inoperative. It now remains but is still functional.

* Added GafferScene::PathMatcher class, which provides accelerated path matching for use in the PathFilter.

* PathFilter now supports * as a wildcard to match any portion of a name.

* PathFilter now supports ... as a path entry, to match any number of entries.

* Added a ParameterPath class for navigating Parameter hierarchies.

* Fixed bug which prevented CompoundVectorParameters from being saved in presets.

0.35.7
------

* Fixed bug which caused Windows to be hidden when being added as the child of another Window.

* Window.setVisible( True ) now ensures that the Window is unminimized and raised where necessary.

* Added NodeEditor.acquire() method, to allow other UI elements to request that a Node editor be shown in some way for a specific node.

* Double clicking a node in the graph now shows a floating Node Editor for that node.

* Added MultiLineTextWidget.dropTextSignal(), making it easy to implement drag and drop for different datatypes. This simplifies the ScriptEditor implementation somewhat.

* Added an improved ui for editing expressions. Context menu on plugs allows for creation and editing of expressions, and the expression editor accepts drag and drop of plugs.

* Random node no longer errors when context items are missing - this prevents the UI from erroring when scene:path etc is not available.

* NumericSlider now allows specification of hardMin and hardMax values to control what happens when the slider is dragged outside of the widget area.

* Slider now draws the position differently to indicate when the position is outside of the widget area.

* Fixed ColorChooser bugs caused by dragging sliders outside of sensible ranges - the ranges are now enforced.

* Added GafferUI.DisplayTransform class for managing colour transformations from linear to display space. Updated ColorSwatch and ColorChooser classes to use this, and added ocio.py config file to set up the transform using PyOpenColorIO.

* Added GafferUI.ExecuteUI module with functionality for executing nodes, repeating previous executions etc. This provides a new execute menu in the main menu, and a right click menu item in the graph editor.

* Fixed bug which meant that dynamic CompoundNumericPlugs would fail to restore their connections upon script load.

* Arnold shaders may now be connected together to form networks, and they may have non-shader inputs (such as the Random node) which can be evaluated on a per-object basis to provide additional variation.

* Fixed error caused by browser preview tab.

0.35.6
------

* Fixed problem where VectorDataWidget would grow to claim size it couldn't use.

* VectorDataWidget now scrolls to show the new rows when rows have been added.

* RenderableGadget now implements click and drag signal handlers to manage a set of selected objects.

* Fixed bug where MultiLineTextWidget would emit textChangedSignal whenever setText was called, regardless of whether or not it made any changes.

* Added insertText, setCursorPosition, getCursorPosition, cursorPositionAt, setFocussed and getFocussed methods to MultiLineTextWidget.

* ScriptEditor now accepts drops for scene objects, plugs, and nodes, which can be dragged from the Viewer and the GraphEditor.

* Added Widget.parentChangedSignal(), which does what you'd expect from the name.

* Improved default sizing for OpDialogue.

* Fixed CompoundParameter UIs to respect the ["UI"]["collapsed"] user data entry.

* CompoundPlugValueWidget now has a collapsed constructor argument to replace the previous collapsible argument. This takes None, True or False as values, allowing the ui to be created as non-collapsible, collapsed or expanded.

* Disallowing null values in plugs. This fixes bugs in the computation of hashes (all null values hashed the same, regardless of type, or what the actual default value was), and also simplifies coding (no more need for tests against null before using an Object).

* Fixed bug where setting SplinePlug to a value with less points than before raised an Exception.

* Fixed bug where SplinePlug::setToDefault did not work as expected.

* Added ValuePlug::setCacheMemoryLimit() and ValuePlug::getCacheMemoryLimit(), to allow management of cache memory usage. Added startup/gui/cache.py to expose this to the user via the preferences.

* Fixed bug which prevented user preferences from loading.

* Improved drawing of very thin/small selection boxes - they had a tendency to disappear before.

* Added Widget setHighlighted() and getHighlighted() methods, implementing highlight-on-hover for buttons and sliders.

* Implemented drop of items into VectorDataWidget. This allows objects from the viewer to be dragged and dropped into a filter to perform assignments.

* PlugValueWidget.popupMenuSignal now passes the PlugValueWidget to slots instead of the Plug.

* Fixed bug where ColorPlugValueWidget would attempt to show colour pickers for non-editable plugs, resulting in errors.

* NodeUI now also shows output plugs. They can be removed as necessary by registering None with PlugValueWidget.registerCreator().

* ModelCacheSource now uses the new ModelCache class provided by Cortex.

* Added a Random node, for producing random floats and colours based on a seed and a context item.

* Fixed bug where plug popup menus tried to edit plugs which were not editable.

* Fixed bug where the effects of TextWidget.setEditable() did not update the appearance of the widget.

* Fixed bug which caused ExpressionNode to crash when the expression was changed while the output plug was being viewed by the UI.

* Fixed bug which caused errors when connecting compatible children of CompoundPlugs together, if the CompoundPlugs were not themselves compatible enough for a complete connection between all child plugs to be made.

* Fixed bug which prevents ExpressionNode from accepting a Plug with direction()==In as an input to the expression.

* Fixed bug whereby GadgetWidget was passing buttonDoubleClick signals to buttonPress signals on the held gadget.

* Added GraphEditor.nodeDoubleClickSignal().

0.35.5
------

* Fixed graphical glitches caused by incorrectly applying visibility to children of TabbedContainer - this affected the preview section of the browser app particularly badly.

* Added a reportErrors parameter to the OpMatcher constructor - this defaults to True (same behaviour as before) but can be set to False to silence error reporting while loading ops. Note that the OpMatcher used by the BrowserEditor may be customised by implementing the Mode._createOpMatcher() method - this would be the place to pass reportErrors=True.

0.35.4
------

* Added a GafferBindings::NodeClass class, which simplifies the binding of Node derived classes. It is now a one liner to bind a typical extension node.

* The op app now has an arguments parameter which can be used to specify the parameter values for the op.

* The op app now has a gui parameter. When this is true a gui is presented, when it is false the op is executed directly on the command line.

* Added the GafferScene and GafferSceneUI modules. These will allow the generation and editing of scene graphs.

* Fixed RunTimeTyped registration of Gaffer::CompoundPlug.

* Fixed behaviour when a Widget doesn't have a tooltip - it now correctly looks for tooltips on parent Widgets until one is found.

* Added a GafferUI.NumericSlider widget.

* The Viewer now correctly updates when the context has changed. The EditorWidget no longer calls _updateFromContext() at awkward times.

* Added a simple TimeEditor for manipulating the current frame.

* Fixed GIL problems caused by passing multithreaded python procedurals to RenderableGadget.

* Fixed GIL problems when emitting signals with python slots from a thread which does not currently hold the GIL.

* Added an ExpressionNode class.

* PlugValueWidgets now have setContext and getContext methods, and update correctly when the context changes if a plug has input connections.

* Added a Gaffer.TransformPlug class, for specifying transformations.

* Removed NodeUI.createPlugValueWidget() registeredWidgets only parameter.

* Added PathListingWidget setPathExpanded, getPathExpanded, setExpandedPaths, getExpandedPaths and expansionChangedSignal methods.

* Added the GafferImage and GafferImageUI modules, for tile based image processing.

* Removed deprecated StandardNodeGadget::acceptsNodule() method, and associated StandardNodeGadget( node, deferNoduleCreation ) constructor. Nodule creation should now be controlled entirely by the Nodule factory mechanism.

* The Application base class now automatically creates an ApplicationRoot and makes it available via the root() method. Derived classes should use this rather than create their own. The Application base class now also makes sure that all startup files have been executed before the application is run, so derived classes may not now call _executeStartupFiles themselves (it is now protected). Additionally the doRun() method has
been renamed to _run, to be more in keeping with general python philosophy.

* The WeakMethod class now throws a more useful exception when called on expired instances.

* Fixed bug whereby menus were never destroyed due to a circular reference. This masked other bugs whereby some uis weren't maintaining a reference to their menus to keep them alive - it's now essential that this is done.

* Fixed bug which prevented dynamic output CompoundNumericPlugs serialising correctly.

* Fixed problems caused by PlugValueWidget.__init__ calling _updateFromPlug() at a point when the derived class is not fully constructed. PlugValueWidget.__init__ no longer calls _updateFromPlug(), so derived classes should now call it at the end of their __init__ method.

* ColorPlugValueWidget now has numeric fields for editing the colour, in addition to the
swatch.

* ContainerGadget can now add padding around the children, accessed using the new setPadding() and getPadding() methods.

* StandardNodeGadget can now be used in a vertical orientation as well as a horizontal one. This will be useful for making graphs which better suit a horizontal flow (shaders for example).

* Fixed IECore::RunTimeTyped registration for CompoundNumericPlug types.

* Added GafferArnold module.

* Added Label.linkActivatedSignal(), for reacting to HTML links in label text.

* Fixed flickering caused by MenuBars appearing briefly on screen before being parented.

* Added MultiLineTextWidget setWrapMode, getWrapMode, appendHTML, linkAt and linkActivatedSignal methods.

* Added a PopupWindow class.

* Fixed the Slider button press handler to swallow the events it uses.

* Added Window setPosition() and getPosition() methods.

* Moved NodeUI.registerPlugValueWidget() functionality into PlugValueWidget.registerCreator().

* Removed NodeUI._build() method. Derived classes should instead pass a topLevelWidget to the constructor if they wish to be in control of the ui construction.

* GafferUI.EventLoop now disables any idle callbacks which error during execution.

* Added Node::acceptsInput virtual method, to allow nodes to reject connections.

* Added a Widget.bound() method.

* Added GadgetWidget.positionToGadgetSpace() method, for converting Widget-relative positions into Gadget-relative lines.

* Added a GraphEditor.graphGadgetWidget() method.

* Nodes created via the NodeMenu are now automatically connected to the selected nodes, and positioned based on those connections.

* Parameter help for CompoundParameters (and derived classes) is now available as a tooltip on the label of the Collapsible ui.

* The op application now has an arguments parameter, which can be used to specify the initial values for the parameters of the op (backported from trunk).

* The python application now has an arguments parameter, which can be used to specify an arbitrary list of strings to be provided to the python script in a variable called argv.

* VectorDataWidget now allows a minimum number of visible rows to be passed in the constructor. Previously a similar behaviour was implemented internally with the minimum hardcoded to 1 - the new default is now 8. This improves the layout of CompoundVectorDataParameters.

* Added workaround for Qt problems which caused VectorDataWidget to sometimes be clipped on the right hand edge.

0.35.3
------

* Fixed LayoutMenu delete function

0.35.2
------

* Added a minimum size of the OpDialogue

0.35.1
------

* Removed ParameterValueWidget._addPopupMenu and _popupMenuDefinition, replacing them with PlugValueWidget._addPopupMenu and _popupMenuDefinition. This makes the parameter preset menus automatically available on all parameter uis, and provides for easy extension in the future (menus for manipulating plug inputs, expressions, locking etc). Note that if you previously had a custom ParameterValueWidget class with a _popupMenuDefinition() override, then it will no longer work - use ParameterValueWidget.popupMenuSignal() instead.

* Removed ToolParameterValueWidget, replacing it with ToolPlugValueWidget which has identical functionality (but applicable to Plugs too).

* Fixed bug which caused the filename column to become too wide when switching to Op browsing mode in the browser and then back to files.

0.35.0
------

* Sequence Path displays file sequences with a single frame

* Reverted changes made in Widget class about "apply visiblity"

* OpDialogue now supports op.userData()["UI"]["buttonLabel"], for specifying a custom label for the OK button.

* Removed requirement of the boost build having a patched python library capable of participating in garbage collection.

* Fixed bug in Collapsible when calling setChild() with a widget currently parented elsewhere.

* Fixed various GafferUI.Container bugs which prevented successful transfer of Widgets between containers.

* Added workarounds for unwanted Qt behaviours - parentless Widgets becoming top-level windows, and widgets being hidden when reparented.

* Added setClassLoader and getClassLoader methods to the op application. These may be used by configuration files to customise the loading of ops (the application is available as an "application" variable to the startup scripts).

* Calling BrowserEditor.registerMode() with the label of an existing mode now overrides the previous registration, rather than adding a second with an identical name.

* The standard BrowserEditor modes are now accessible publicly as BrowserEditor.FileSystemMode, BrowserEditor.FileSequenceMode and BrowserEditor.OpMode.

* The browser OpMode now takes an additional classLoader argument to the constructor, allowing the use of custom class loaders.

* The ParameterValueWidget.registerType() method now accepts an optional uiTypeHint argument, which allows the registration of custom uis, which parameters can request using the standard ["UI"]["typeHint"] userData entry.

* Added ValueType class members to TypedObjectPlug bindings, so that appropriate values
can be constructed easily.

* GraphComponent.children() python method now accepts a typeId to filter the result.

* Fixed bug which meant that colour swatches for plugs had the wrong colour when first shown.

* Simplified EditorWidget implementations by removing setScriptNode() method - now the scriptNode is always provided at construction and cannot be subsequently changed. Renamed ScriptWindow.getScript() to ScriptWindow.scriptNode() and EditorWidget.getScriptNode() to EditorWidget.scriptNode() for consistency. 

* Menus now support a "shortCut" entry in the MenuItemDefinition to provide keyboard shortcuts. The standard application, file and edit menus now provide the expected shortcuts, and are greyed out appropriately when they cannot be used for whatever reason.

* Added ScriptNode undoAvailable() and redoAvailable() methods.

* CompoundNodule now supports a vertical orientation, specified using a new argument to the constructor.

* GafferUI.LinearContainer now supports decreasing as well as increasing child ordering, controlled with the setDirection() and getDirection() methods.

* Fixed ordering of nodules in vertically oriented NodeGadgets.

* PathPlugValueWidget doesn't update the plug value as you type any more - this was causing constant computation with invalid values. The value is now only set when editing finishes.

* Fixed problems with PathChooserWidget which meant the wrong file/directory was displayed on opening (truncated by one).

* ParameterValueWidget popup menus may now be customised by external code, using the ParameterValueWidget.popupMenuSignal().

* The Path class now implements a much more readable __repr__.

* The DictPath class now accepts an additional "dictTypes" argument to the constructor, which can be used to define what types it considers to be branches in the path (all other types are considered leaves).

* The OpMatcher.defaultInstance() function now takes an optional classLoader argument, which is used to create the shareable OpMatcher.

* The BrowserEditor.Mode class now has a _createOpMatcher() method which may be overridden by derived classes. Typically this would be overridden to use a custom ClassLoader for the ops.

* Moved Label.VerticalAlignment and Label.HorizontalAlignment enums to GafferUI namespace - to allow their use in other parts of the API. They are temporarily available under their old names for backwards compatibility.

* GridContainer.addChild() now accepts an alignment parameter to control alignment of the child within its cells.

* Path setFromString, append and truncateUntilValid methods now return self, to allow easy chaining and use in list comprehensions.

* Fixed problem which could cause MultiLineTextWidget to raise an Exception when losing focus as part of a ui being destroyed.

* Fixed SelectionMenu so that standard python strings (and not QStrings) are returned from the getCurrentItem() and getItem() methods.

* Added support for loading and saving presets for ops and other Parameterised classes.

* The OpPathPreview is now more flexible in what it considers to be a ClassLoader for ops, to provide better support for custom ClassLoaders.

* The PathListing widget now allows multiple levels of hierarchy to be expanded, by holding either Shift (all levels) or Control (one level) while expanding a level. In addition, expansionChangedSignal() is not emitted only once for batched changes, such as those caused by setExpandedPaths() and the new recursive expansion/collapsing.

* Layouts now remember their correct splitting ratios when they're saved. Added a useful layout for use with scenes.

* The ExpressionNode now supports string as well as numeric output types.

* The execute app now operates over frame ranges defined using the -frames command line argument.

* When not in gui mode, the Render node waits for the render subprocess to complete before returning from execute().

* StringPlug inputs now automatically substitute $name, ${name} and ### tokens using values from the current context when their value is accessed during a computation. This behaviour can be controlled using the new PerformsSubstitutions plug flag.

* Node computations are now cached in memory and reused when possible. Hashes representing computations are available using the ValuePlug::hash() method, and Node implementations must now implement the new Node::hash() method to assist in computing hashes.

* Added GraphComponent::getChild( childIndex ) method, providing constant-time access to children by index. This improved the implementation of SplinePlug, ChildSet and the GraphComponent __getitem__ method in Python.

* The op application now supports the loading of presets at launch, using the new "-preset presetName" command line option.

* Added a simple ConfirmationDialogue class.

* Presets are now stored in subdirectories based on class name, to avoid clashes between presets for different classes.

* Added a small UI for deleting presets.

* Resolved browser errors caused by broken symlinks. FileSystemPath now returns True for isValid() if a path is a broken symlink (it seems unreasonable for children() to return invalid paths) and falls back to os.lstat() to generate path info if os.stat() fails due to a broken link.

* Fixed problem where SequencePath would error in info() when given an invalid base path. Now it returns None as expected.

0.34.0
------

* Added support for ClassVectorParameters.

* Added a -help flag to the gaffer command line.

* Fixed parameter menu bug introduced in version 0.33.2.

* Added support for TimeCodeParameters.

* Menu.popup() method now takes an optional grabFocus parameter - if this is False and a key is pressed then the menu will close and pass the key to the previous focus widget.

* PathWidget's helpful popup menus are now more helpful because they don't steal keypresses from the PathWidget itself.

* TextWidget now supports having a fixed width defined in characters using the setCharacterWidth() and getCharacterWidth() methods.

* NumericPlugValueWidget now sets maximum field width for integer plugs where max values has been set - this slightly improves the ui for the TimeCodeParameterValueWidget.

0.33.2
------

* Fixed the delete order of ListContainer that was causing popup windows

* Fixed circular reference in menu that was causing popup windows

0.33.1
------
* Fixed bug in Menu

0.33.0
------
* Added a MenuButton class to GafferUI.

* The GafferUI.Spacer class now specifies a maximumSize in addition to the previous minimumSize.

* Added support for ClassParameters.

* Improved formatting of Parameter tooltips, and worked around Qt crash caused by having "\n\n" in the tooltip text.

* Fixed bug which meant that Labels were always aligned to the right and centre. Note that this changes the behaviour of default constructed Labels, which have always specified left alignment, but have been ignored till now.

* ListContainer now supports slices when setting children. For instance container[2:4] = [ list, of, children ]. ListContainer also now implements the index() method in the same way a list would, and allows access to the expand attribute of children using the new setExpand() and getExpand() methods.

* Improved WeakMethod behaviour when called after the instance has expired. Now a descriptive ReferenceError exception is thrown rather than the previous cryptic exception. Also added instance() and method() member functions to return the underlying member data.

* GafferUI.Menu now allows WeakMethods to be used for the command field of a menu item.

* Improved file selector for PathVectorParameters, and added custom file selector for FileSequenceVectorParameters.

* Fixed problem where the automatic Widget parenting mechanism was attempting to parent Menus unnecessarily.

0.32.1
------

* Added workaround for problems where string values were not always committed into parameters before the Execute button of the OpDialogue was clicked.

0.32.0
------

* Added GafferUI.NotificationMessageHandler, for displaying IECore messages in a little window.

* Added a ParameterHandler and ParameterValueWidget for DateTimeParameters.

* VectorDataWidget size behaviour now works much better for large amounts of data. It is now possible to use the browser's FileIndexedIO preview tab to view large amounts of data
from .cob and .fio files.

* Fixed bug in VectorDataWidget, whereby the vertical header would disappear when rows were deleted.

* Multiple fields may now be edited simultaneously in the VectorDataWidget, by selecting several fields before editing one of the selected fields. Changes are automatically copied to the rest of the selection. Columns may be selected by clicking on the horizontal header
and rows by clicking on the vertical header.

* The enter and return keys can now be used to edit the checkbox fields of a VectorDataWidget.

* The MultiLineTextWidget now has setEditable, getEditable, textChangedSignal, editingFinishedSignal and activatedSignal methods equivalent to the existing methods on TextWidget.

* Added a MultiLineStringPlugValueWidget class.

* StringParameterValueWidget now supports the ["UI"]["multiLine"] user data item.

* The browser app now has an "initialPath" parameter to allows the browsing location to be set from the command line.

* Added Gaffer.AttributeCachePath and GafferUI.AttributeCachePathPreview classes, to allow browsing of attribute caches.

* Browsing for paths from a PathPlugValueWidget where the path is presumed empty now starts from the current working directory.

0.31.0
------

* Fixed getText method of Label widget.

* TextInputDialogue now has all text in the textfield selected by default.

* Fixed "RuntimeError: underlying C/C++ object has been deleted" error triggered by removing a panel from a ScriptWindow.

* Fixed bug which meant that removing a panel would only keep a single subpanel of the panel that remained.

* Fixed bug which meant that sometimes the remaining layout buttons would cease to work after removing a panel from the CompoundEditor.

* PathListingWidget now has a displayModeChangedSignal() method.

* Added PathChooserWidget setPath() and getPath() methods.

* Added customisable modes to the BrowserEditor. Current modes allow the browsing of either files or ops.

* Added Gaffer.SequencePath class and used it to implement a file sequence browsing mode for the BrowserEditor and a FileSequenceParameterValueWidget.

* Added PathListingWidget setColumns() and getColumns() methods.

* Added a Gaffer.OpMatcher class, to provide lists of ops which are suitable for application to particular objects.

* Added a contextMenuSignal() to the Widget class.

* Added a right click menu to the BrowserEditor, allowing suitable ops to be applied to
files and file sequences.

0.30.0
------
* Fixed problem trying to call QLineEdit.setPlaceholderText within Nuke.

* Gaffer.BlockedConnection now supports reentrancy, with the connection only becoming unblocked when the outermost block has been exited.

* Fixed bug which prevented selection using the up/down cursor keys from working in the PathChooserWidget.

* ImageGadgets now have a linear to srgb conversion applied when they are drawn. This means they now match the Image widget behaviour.

* PathChooserWidget and PathChooserDialogue now accept a new allowMultipleSelection argument to the constructor. Use the new PathChooserDialogue.waitForPaths() method to wait for paths selected in this way.

* VectorDataWidget has a new protected _createRows() method which may be overridden by derived classes to customise the addition of new rows. The PathVectorDataWidget implements this by displaying a dialogue where the user may select multiple paths to be added. This improves the parameter ui for PathVectorParameters.

0.29.0
------

* The Gaffer.BlockedConnection constructor now accepts a list of connections to block, as an alternative to just a single connection.

* Added a Gaffer.LeafPathFilter class, which filters out leaf Paths.

* Fixed problem with Dialogue.waitForButton() which meant that the keyboard focus would be in the wrong place if a parent window was provided.

* PathListingWidget now supports user resizing of the columns. The existing automatic resizing behaviour remains, but any changes made by the user are remembered and applied as offsets to future automatic resize events.

* PathListingWidget.Column.lessThanFunction has been replaced with PathListingWidget.Column.sortFunction. The former was a function to compare two items, whereas the latter now simply returns the data in a form that should be passed to a standard less than comparison.

* Added PathListingWidget.selectionChangedSignal().

* Added PathListingWidget.scrollToPath() method.

* PathListingWidget now supports a tree view mode in addition to the existing list mode. This is exposed in the PathChooserWidget and PathChooserDialogue via a button to toggle between the modes.

* Deprecated PathListingWidget.selectedPaths() and introduced a pair of getSelectedPaths()/setSelectedPaths() methods.

* Added the ability to remove children from the TabbedContainer using del[start:end] notation.

* Added GafferUI.EventLoop.executeOnUIThread().

* Added Gaffer.DictPath, to allow browsing of dictionaries, IECore.CompoundData and IECore.CompoundObjects using the GafferUI Path components.

* Added GafferUI.BusyWidget, for saying "i might be some time but i don't really know how long so just twiddle your thumbs please".

* Fixed bug in GafferUI.Frame.removeChild.

* PathListingWidget now copes if a field in the Path.info() is missing.

* Added a Gaffer.IndexedIOPath class, to allow browsing inside Cortex files using the GafferUI Path components.

* GafferUI.EventLoop in Houdini mode now pumps 5 times rather than once per hou.ui.eventLoop idle. This makes typing in text fields interactive.

* GafferUI.TabbedContainer now has setTabsVisible() and getTabsVisible() methods.

* Added a frame() method to GafferUI.GadgetWidget, to frame a particular bounding box in the viewport, and fixed a bug whereby setGadget() didn't request a redraw.

* Added setPath and getPath methods to PathListingWidget, and PathWidget.

* Added setPathCollapsed and getPathCollapsed to PathListingWidget to allow programmatic control of the tree view.

* Added Gaffer.ClassLoaderPath class to allow browsing of ops and suchlike.

* GafferUI.SplitContainer.setSizes() can now be called before the SplitContainer has become visible.

* Added GafferUI.ErrorDialogue.ExceptionHandler class to simplify error handling.

* Added classes for previewing paths. General file information, headers, images, meshes, ops, and indexed io files and contents may all be previewed.

* Added a BrowserEditor class for embedding a file browser into a Gaffer layout.

* Added a browser app to browse the filesystem and display previews.

* Renamed ScriptNode::application() method to ScriptNode::applicationRoot() and changed return type to a raw pointer in keeping with the rest of Gaffer. Added python binding.

* Added ApplicationRoot::preferencesLocation() method to return an appropriate directory into which settings can be saved.

* Added Widget.visibilityChangedSignal().

* Fixed crash in python bindings for TypedObjectPlug::defaultValue, for the case of the default value being null.

* TypedObjectPlug bindings now support the serialisation of the value and default value, provided that the bindings for the types they hold implement __repr__ appropriately.

* Fixed bug in GafferBindings::Serialiser which meant that serialisers were called twice unecessarily.

0.28.1
------

* Changed the default resize mode of OpDialogue/ErrorDialogue to be manual

* Removed assert warning

* Fixed juddering resize events when opening the OpDialogue, by optimising out unecessary calls in Widget.setVisible().

0.28.0
------
* Added an InfoPathFilter, which allows filtering with an arbitrary match function applied to an arbitrary field of Path.info(). Used this to implement a filter text box for path choosers.

* PathParameterWidget now applies path filters, and has an _filter() method which can be overridden in derived classes to define the filter.

* GridContainer now supports the automatic parenting mechanism

* Window now support the addition of child windows using the automatic parenting mechanism.

* Keyword arguments can now be passed to the ContainerWidget.addChild() call generated by the automatic parenting mechanism. To properly support this, all Widget subclasses must take a **kw constructor argument, and pass it to their parent class constructor. An example use follows :

	with GafferUI.GridContainer() :
		# index is automatically passed to GridContainer.addChild() to specify the position of the button
		GafferUI.Button( "myButton", index = ( 0, 2 ) )

	with GafferUI.ListContainer() :
		# expand is automatically passed to ListContainer.addChild()
		GafferUI.Spacer( IECore.V2i( 10 ), expand=True )

* Added the ability to easily profile any gaffer application using the cPython profiling module, by specifying the -profileFileName command line flag. Use the pstats module to examine the resulting file.

* Optimised the Widget event filter.

* Fixed circular reference in GafferUI.CompoundParameterValueWidget which could cause "Underlying C/C++ object has been deleted" errors.

* The displayFunction in GafferUI.PathListingWidget.Columns may now return a GafferUI.Image or (as an optimisation) a QtGui.QIcon.

* Added GafferUI.PathListingWidget.defaultFileSystemIconColumn, which can be added to the list of columns passed to GafferUI.PathListingWidget to obtain an icon view.

* Optimised Widget implementation so that the event filter is only applied when it is absolutely needed - either when a connection to one of the signals has been made or when getToolTip has been overridden. Investigations with the standard gaffer ui revealed that only about one third of widgets meet these criteria.

* Optimised Widget implementation by lazily constructing signals when they are first accessed. This improves construction times but also reduces the memory footprint of a freshly constructed Widget by 40%.

* Added Gaffer.lazyImport function, which imports modules in such a way that they aren't actually loaded until first accessed.

* Optimised startup of gaffer applications which don't use any GL functionality, by using the new Gaffer.lazyImport functionality for PyOpenGL, IECoreGL and QtOpenGL.

* Added buttonDoubleClickSignal() to GafferUI.Widget and GafferUI.Gadget.

* Added setSelection() and getSelection() methods to GafferUI.TextWidget, along with a selectionChangedSignal() method. An additional selectingFinishedSignal() uses heuristics to determine when the user has finished making a selection. This is useful in Widgets which wish to provide easy methods of acting on the selection.

* The Menu.popup() method now takes optional position and forcePosition arguments.

* Improved PathWidget popup listing behaviour.

* GafferUI.ScrolledContainer now always asks for enough size to completely show its contents, regardless of the scroll mode in use.

* Deprecated GafferUI.Window setResizeable() and getResizeable() methods in favour of new setSizeMode() and getSizeMode() methods. These provide three modes - Manual (the same as the previous resizeable), Fixed (the same as the previous non-resizeable) and Automatic, whereby the window always tries to fit its child. Added a resizeToFitChild() method for cases where sizeMode is not Automatic and you know the child has been resized.

* The OpDialogue now resizes automatically to fit the parameters initially, and adjust as parameter sections are shown and hidden.

* The Widget class now has a keyReleaseSignal, and the GadgetWidget propagates events on this signal to the existing Gadget::keyReleaseSignal.

* Added support for "label" attributes in menu definitions to GafferUI.Menu. This is really just a workaround for the fact that IECore.MenuDefinition uses / characters to delineate between menu entries, and sometimes we want a / in the entry name itself.

* The VectorDataWidget now sizes itself to fit its contents.

0.27.0
------

* Keeping the same font dpi no matter where gaffer is running.

* Fixed bug which caused NameError to be thrown when loading a script containing an OpHolder.

* NodeUI widgets can now be customised on a per-plug basis using the NodeUI.registerPlugValueWidget call.

* Fixed bug which could cause crashes if a plug managed by VectorTypedParameterHandler had a null value.

* Fixed bug which caused additional parameters1, parameters2 etc plugs to be created on the ReadNode. Added an additional test to check that the ReadNode works following serialisation.

* Implemented keys(), values(), items() and __getitem__( long ) for GraphComponent bindings.

* Added a simple Write node.

* Added an execute application which can be used to execute Write nodes, or any other node with an execute() method.

* The Gaffer headers are now installed in the include directory in the Gaffer distribution.

* The Cortex procedural stubs are now installed as part of the Gaffer distribution.

* GafferUI.TabbedContainer now has an index() method for retrieving the index of a given child, and a currentChangedSignal() method for signalling when the current tab has been changed.

* GafferUI.NodeSetEditor now has a nodeSetChangedSignal() method, to notify listeners when the node set the editor is using has changed.

* GafferUI.CompoundEditor now houses a couple of useful buttons alongside the tabs in the layout. One brings up the menu to edit the layout, and the other locks the currently viewed nodes for the current editor.

* Added Serialisable flag to Gaffer.Plug, to control whether or not plugs and their values are serialised.

* The gui app now has a fullScreen command line flag.

* NodeEditor now displays the node type.

* The Plug base class may now be serialised.

* Fixed bug which meant that plug flags were not correctly serialised.

* Fixed bug in the automatic Widget parenting mechanism, which meant Widgets could be parented inappropriately when being created from the constructor of another Widget.

* The Path.addFilter() and Path.removeFilter() methods have been deprecated and replaced with Path.setFilter() and Path.getFilter() methods. Use the new CompoundFilter class if you wish to use more than one filter.

* The Path and FileSystemPath constructors now accept an optional filter argument.

* The PathFilter class now has setEnabled() and getEnabled() methods to turn the filter on and off. Derived classes should now implement the _filter() method rather than the filter() method.

* The PathFilter class now has a changedSignal(), which issues notifications when the filter is changed in some way. The Path class uses this to correctly trigger its own pathChangedSignal()

* The PathFilter classes now accept a dictionary userData argument to the constructor, which can be used for storing arbitrary data with the filter.

* The CheckBox class now has setText() and getText() accessors.

* Added PathFilterWidget class to allow uis to be built for the filters on paths. Added filter ui to PathChooserWidget, along with a button to refresh the listing. 

* The Path class now adds "name" and "fullName" entries to the info() dictionary.

* The Menu class now accepts booleans as well as callables for the checkBox MenuItemDefinition entry.

0.26.0
------

* Gaffer.Application._executeStartupFiles() now takes an optional contextDict to allow variables to be passed to the startup scripts.

* GafferBindings.Serialiser now has a public constructor and can be used directly. It still needs some refactoring.

* Gaffer.ApplicationRoot now has a preferences() method which returns a node used to represent preferences. It also has a savePreferences() method to save the user preferences into a startup script. The GafferUI.ApplicationMenu
provides access to this via a menu item.

* Default stylesheet now does a better job of aligning the corner widget for the TabbedContainer.

0.25.0
------

* Changed in NumericPlugValueWidget the methods __keypress and __textChanged to be protected

* Added alternate color as new entry in widget style sheet

* The GafferUI.Image class now uses a more sensible cache size to eliminate thrashing when loading images from disk. The cache size defaults to 100 MB but can be specified directly using the GAFFERUI_IMAGECACHE_MEMORY environment variable, which is also interpreted as being a number in MB.

0.24.0
------

* ParameterisedHolder now correctly loads an instance of the held class
following serialisation.

* ParameterisedHolder::setParameterised() and OpHolder::setOp() now accept
an optional keepExistingValues parameter which defaults to false. Passing
true preserves existing plug values in preference to the values in the
incoming Parameterised object.

* TabbedContainer now allows the addition of a custom Widget to the top
right corner using the setCornerWidget() and getCornerWidget() methods.

* Fixed a bug which meant that the ButtonEvent::line field was incorrectly
transformed when delivering events to Gadgets.

* Fixed tab sizing issue on OS X.

* Fixed crashes in ObjectParameterHandler triggered by plugs with null values.

* Added enterSignal(), leaveSignal(), dragEnterSignal() and dragLeaveSignal() methods to Gadget. Nodules now highlight themselves when entered using this
new functionality.

* Fixed GafferUI to work with qt 4.6 as well as 4.7.

* Gaffer can now be run embedded in Nuke.

0.23.0
------

* Fixed a bug which prevented keypresses in GadgetWidget from being propagated to the parent widget if they were not processed by the GadgetWidget.

* Can now exit full screen mode by hitting Escape.

* OpDialogue.waitForResult() now never returns Exceptions if execution fails. Instead it gives the user the chance to try again or cancel.

* CompoundParameterValueWidget and CompoundVectorParameterValueWidget now support the ["UI"]["collapsible"] and ["UI"]["collapsed"] parameter userData. The collapsible argument to the constructor now defaults to None, it can be specified explicitly as True or False to override the userData request.

* Fixed a bug which prevented the GafferUI.Widget owner for empty QTabWidgets from being found with PyQt4. This caused errors during event handling.

* The Widget.setVisible() and Widget.getVisible() methods have been modified to match the behaviour of Widget.setEnabled() and Widget.getEnabled(), and an addition Widget.visible() method has been introduced to query visibility relative to an ancestor. See documentation for further details.

* Added SplitContainer getSizes(), setSizes() and handle() methods. See documentation for details.

* ListContainer.__init__() orientation parameter now defaults to vertical.

* CompoundEditor now provides dynamic behaviour for expanding and collapsing child editors. Hit space to expand the current editor one level, double space for two levels and so on. Space then collapses back one level, double space two levels and so on. When an editor is fully collapsed, hovering over the splitter handle will dynamically show it.

0.22.1
------

* Changed events keyPress and textChanged to be protected

0.22.0
------

* Collapsible Widget now supports corner widget expanded

* Changed Error Window to be resizable as default

* Added selectedSignal in SelectionMenu

* Added CurrentIndexChangedSignal test in SelectionMenuTest

* Fixed StringParameterValueWidget to create a PlugValueWidget using the registered Type

* Added enterSignal and leaveSignal in Widget


0.21.0
------

* Added a selectionMenu widget.

* Stylesheet restructured, enabling style overrides in widgets.

* Improved stylesheet performance applying styles only in Window and Menu widgets.

* Buttons can optionally have the frame removed using the setHasFrame() method or the hasFrame argument to the constructor. Additionally they no longer have minimum sizes defined by the stylesheet.

* Minor style changes.

* Disabled Qt's automatic merging of menubars with the OS X system menu. This was causing crashes and wasn't compatible with fullscreen mode either.

* Added a simple ProgressBar widget.

* Removing a node from a parent using removeChild() now automatically disconnects the node from the graph. Fixes issue #38.

* Fixed a number of test failures which occurred only in the Image Engine build, due to the fact that we install the cortex ops with different version numbers than a standard install.

* CompoundParameterValueWidget now updates the ui appropriately when plugs are added and removed. This can be seen in the Read node when switching between different file types.

* File menu items now open file browsers in a more sensible location.

* File browser now has a button to go up one directory level.

* Containers may now be used in the python with statement to make the creation of nested layouts more straightforward. For example :

	with GafferUI.Collapsible() :	
		with GafferUI.ScrolledContainer() :
			with GafferUI.ListContainer( GafferUI.ListContainer.Orientation.Vertical ) :
				GafferUI.TextWidget( "Making uis is easier now" )
				GafferUI.Button()

* Nodule::registerNodule now accepts regular expressions for plug names.

* StandardNodeGadget::acceptsNodule is deprecated. Use Nodule::registerNodule in preference. Default implementation of StandardNodeGadget::acceptsNodule now always returns true.

* Graph editor ui for ParameterisedHolders now only shows connections for ObjectPlugs, this prevents the interface being cluttered with connections for all the other parameter types.

* Viewer is no longer hardcoded to display the result of the "output" plug - it now displays the result of the first output ObjectPlug. This allows it to view the results of procedurals and ops.

* The node creation menus for Ops and Procedurals now create OpHolder and ProceduralHolder nodes rather than generic ParameterisedHolder nodes. Ops and procedurals may now be run in Gaffer.
			
0.20.0
------

* GafferUI.EventLoop supports Houdini using hou.ui.addEventLoopCallback

* Support for boost 1.37.0

* Using future to import with_statement for python 2.5 compatibility

0.19.0
------

* Added a BoolVectorDataPlug and a BoolVectorDataParameterHandler.

* GafferUI._Variant.fromVariant() now supports booleans.

* VectorDataWidget now accepts a list of VectorData objects to the constructor and in setData(). This allows larger tables to be constructed consisting of columns from several VectorData objects. As a result VectorData.getData() always returns a list of objects, even when operating on only a single object. VectorDataWidget now accepts custom header labels specified by passing a list of strings to the header parameter in the constructor.

* Using an officially allocated TypeId range, and not one that might conflict with internal projects.

* CompoundValueParameterWidget can now be usefully subclassed, and the _buildChildParameterUIs method reimplemented to change behaviour.

* Added a CompoundVectorParameterValueWidget.

* Fixed a bug in GafferUI.Menu which prevented dynamically generated submenus from displaying correctly.

* Plugs representing parameters are now correctly identified as being dynamic, and can therefore be saved and loaded to scripts. Custom ParameterHandler classes should now call setupPlugFlags() in their setupPlug() implementation to support this behaviour.

* Added OpHolder and ProceduralHolder node types. The ui still needs work to make these useable.

* Fixed problem which caused artifacts in GafferUI.Images when using PySide.

* Reduced default font size to fit more on screen.

* Fixed problem with GafferUI.Button positioning on OS X.

0.18.0
------

* Renamed ArrayNodule to CompoundNodule.

* Bug fix for PathListingWidget with allowMultipleSelection==True. When selecting more than one item, the path being edited is now always set the current directory. This avoids problems where setting the path to the last selected leaf could cause the current selection to be destroyed.

0.17.0
------

* Fixed a bug in NumericPlug::setValue() which meant it was possible to set value outside the Plug's min/max range.

* Changed ParameterHandler interface to allow the same ParameterHandler instance to be used repeatedly even when Parameters are being added and remove or are changing type. This should be more efficient but more importantly will be necessary to allow the CompoundParameterValueWidget to adjust the ui when Parameters are edited in this way. The following changes need to be made to a ParameterHandler implementation :

	* Remove the plugParent argument to the constructor, and move the plug creation code to an implementation of the new setupPlug() pure virtual function.
	* Stop passing the parameter to the base class constructor, but instead store it as a member variable, and implement the pure virtual parameter() method to return it.

See python/GafferTest/ParameterHandlerTest.py for an example.

* The path argument to the PathPlugValueWidget is now optional, with a FileSystemPath being used if no path is specified.

* ValuePlug now emits plugSetSignal() before calling Node::dirty(), rather than vice versa.

* The ReadNode now exposes the parameters of the IECore::Readers it uses as plugs on the node.

* The PathListingWidget contents can now be customised by passing a column specification to the constructor. See PathListingWidget.defaultFileSystemColumns for an example. Also added support for sorting the listing by clicking on the headers, and allowed the column specification to provide a sorting function to be used in this case.

* The PathListingWidget now allows multiple selection of files using the allowMultipleSelection argument to the constructor, and provides a list of the currently selected paths using the selectedPaths() method.

* Implemented the ParameterisedHolder::setParameterised( className, classVersion, searchPathEnvVar ) overload. Still needs some work so nodes can be serialised to a script and reloaded properly.

* Fixed a bug in the Node bindings which meant that the C++ base class implementations weren't called when a python class didn't provide overrides.

* ParameterHandler::setupPlug now takes an argument specifying the plug direction required.

* Added an ObjectParameterHandler.

* Added Widget setEnabled(), getEnabled() and enabled( relativeTo ) methods - see documentation for details. Signals are not emitted for Widgets which have been disabled.

* Fixed a bug in the RunTimeTyped registration for TypedPlug.

0.16.0
------

* Added a StandardNodeGadget::acceptsNodule() method which may be reimplemented by derived classes to control exactly which plugs are represented by the gadget. See GafferUITest.StandardNodeGadgetTest.testSubclassing() for an example.

* GafferUI.StringPlugValueWidget now exposes the internal TextWidget with a textWidget() method.

* GafferUI.TextWidget now supports password style text display, settable with the displayMode constructor parameter, or the setDisplayMode() method.

* New StringParameterValueWidget supports ["UI"]["password"] parameter userData.

* The appearance of disabled buttons is now less confusing.

0.15.1
------

* Fixed layout problems caused by adding larger items into existing rows of a GridLayout.

0.15.0
------

* Added a GridContainer class.

* Fixed bug which meant that connections were temporarily offset from their endpoint if a nodule was added to a node immediately after them being made (as the Group node does).

* Fixed bugs in the GroupNode which meant that compute() was called each time the node was moved in the GraphEditor, and that compute() could error if an input plug contained None.

* Gaffer can now be run embedded in maya versions which use Qt natively.

0.14.0
------

* The parameter userData ["UI"]["visible"] is now supported.

* Fixed failing test GafferTest.ParameterisedHolderTest.testAddAndRemoveParameters. Parameters may now be added or removed within a ParameterisedHolder::ParameterModificationContext.

* Fixed a few stylesheet issues that appeared when running under Gnome.

* Added a GraphComponent::setChild() method - this operates in the same way as the __setitem__ python method. See documentation for the distinction between addChild() and setChild().

* Fixed a bug whereby GraphComponent::getChild( "" ) would return the GraphComponent itself rather than nothing.

* Fixed a bug dealing with parameters changing type within a ParameterisedHolder::ParameterModificationContext.

* GraphComponent::parentChangedSignal() now also provides the previous parent to connected slots in addition to the child argument.

* Fixed a bug where transferring a child from one parent to another would emit parentChangedSignal() twice, once with the child unparented from the old parent, and once with the child reparented to the new parent. Now the signal is only emitted once, omitting the bogus temporary unparenting signal.

* Plugs now automatically disconnect their inputs and outputs when they are removed from their parent.

* Plugs may no longer implement acceptsInput( 0 ) to return false - this was illogical as it prevents the undoing of a connection made by the user.

0.13.0
------

* Fixed a bug whereby a node would be offset from the mouse position when dragging if starting the drag was delayed while other uis (particularly the NodeEditor) were updating.

* Fixed a bug which meant that connections were not correctly represented in the GraphEditor for children of the ArrayNodule.

* The ParameterHandler classes now correctly define the Ptr and ConstPtr member typedefs required for all IECore::RefCounted subclasses.

* The ParameterHandler classes now have a plug() method which returns the plug which was created to represent the parameter().

* The ParameterisedHolder class now exposes the internal ParameterHandler with a parameterHandler() method.

* The CompoundParameterHandler class now provides access to the handlers it uses for child parameters using the childParameterHandler() method.

* The CompoundParameterHandler now has python bindings.

* The Image widget no longer expands to fill space if it is available.

* The Label widget now has setText() and getText() methods.

* The PathWidget class now has a path() method returning the path being displayed.

* The Window.addChildWindow( window ) call now results in the parent window holding a reference to the python object representing the child. This avoids situations whereby the child python object would die but the QWidget representing the child on the C++ side would continue to live. Use Window.removeChild() to remove a child window when you wish to destroy it, or use setVisible( False ) to hide the child until you need it again.

* Fixed bug in PathWidget which meant that the path display would be incorrect until the path changed for the first time.

* PathListingWidget fixes :

	* Error when double clicking an item.
	* Selection was not being cleared when the current path wasn't valid.
	* Path wasn't being set when a leaf item was selected, which meant that hitting Enter in the PathChooserDialogue chose the wrong path.
	* Double clicking a directory when the current path wasn't valid created another invalid path, rather than replacing the invalid section.	

* Added a "python" application which simply executes a python file in the Gaffer environment.

* Added a GafferUI._Variant class which has helper function for dealing with differences in PySide and PyQt4 with respect to QVariant handling.

* Fixed VectorDataWidget to work with PySide.

* Added a BoxParameterHandler covering Box2i, Box2f, Box3i and Box3f parameter types.

* GraphComponent now supports the len() function in python, returning the number of children for the instance. The __nonzero__ method is also implemented so that queries of the type "if graphComponent : " will return True as before, even if there are no children.

* The sizing behaviour of the PathListingWidget is no longer quite as annoying.

* GafferUI.Menu now optionally passes a "menu" argument to the checkBox callback of a menu item, in the same way as it does for the command callback.

* Fixed bug in GafferUI.ColorSwatch.getColor().

* Added Window.[gs]etFullScreen() methods, and added a menu item to the Layout menu to use them. Added a parentWindow argument to the Dialogue*.waitFor*() methods, and used it appropriately to keep dialogues on top even when in full screen mode.

* The Image class now uses the Cortex PNGImageReader for loading png files, and correctly converts linear data to sRGB for display.

* Added a basic framework for parameter-specific uis. Initially there are only specific uis for compound parameters, presets only parameters and path parameters - all others fall back to using the default plug widgets. A UI may be easily instantiated for all the parameters of a ParameterisedHolderNode using the GafferUI.CompoundParameterValueWidget - see GafferUI.ParameterisedHolderNodeUI for an example.

* The MultiLineTextWidget now has much more sensible tab spacing.

* The Collapsible container can now display an optional widget in the top right corner of the header. Use the setCornerWidget() and getCornerWidget() methods to manipulate this widget.

* Removed font parameter from GafferUI.Label - it wasn't doing anything anyway. Font control will likely return in the form of some support for text markup.

* Fixed variable scope issues which meant that the following code would fail if executed in a script editor :

		class A() :

			def __init__( self ) :

				print A

		a = A()

0.12.0
------

* Added a VectorDataWidget and a VectorDataPlugValueWidget, handling plugs of type StringVectorPlug, IntVectorPlug, FloatVectorPlug and V3fVectorPlug. Still needs file selector support.

* Added a V3fVectorDataPlug and a V3fVectorDataParameter handler.

* All gaffer applications now include a call to IECore.registerRunTimeTyped.

* Fixed bug which would cause the base class doRender() method to be called in addition to the overridden one when subclassing from Gadget in python.

* Plug::setInput() now calls acceptsInput() even when the new input is null. This allows plugs to reject the removal of existing connections. The connection gadget has been updated to respect the new rejection possibility, preventing the dragging of the destination end of a connection to a plug whose acceptsInput( 0 ) returns false, and not attempting to set the input if the source end of source a connection is dragged off into space. Currently no Gaffer plug type returns false from acceptsInput( 0 ), but custom plugs are free to do so and Gaffer plugs may return false in the future based on the content of a ReadOnly or Locked flag on the plug.

* Window constructor now accepts an additional "child" keyword argument which is passed to a call to setChild().

* Fixed problem whereby the hover colour for the SplitContainer handles wouldn't work on all platforms.

* The GraphEditor now provides access to its internal GraphGadget with the graphGadget() method.

* Refactored the Set class into an abstract base class and a StandardSet class containing the previous functionality. The members() and sequencedMembers() methods have been removed as they didn't generalise well to other potential Set subclasses (such as a NameFilteredSet). Instead a new member( i ) method provides ordered access and the contains( member ) method provides membership queries.

* Added a ChildSet class whose membership tracks the children of a given GraphComponent.

* Added python bindings for Nodule::plug and Connection::srcNodule() and Connection::dstNodule().

* Added CompoundEditor.editors() method, which returns all the child editors, optionally filtered by type.

* GraphGadget can now show arbitrary Sets of nodes, specified using the GraphGadget::setGraphSet() method.

* GafferBindings::SignalBinder now supports signals of arity 0.

* GafferBindings::SignalBinder now returns the class that was bound, so that additional method bindings may be added by calling code.

* A generic set of python signals are now bound as Signal0, Signal1, Signal2 and Signal3, where the number denotes the number of arguments the Signal takes. Python callables may be used to provide custom result combiners - see GafferTest.SignalsTest for examples.

* The GraphEditor now allows custom right click menus to be displayed for nodes in the graph. See GraphEditor.nodeContextMenuSignal() for brief documentation.

0.11.0
------

* GafferUI.Image() constructor now accepts unicode strings.

* Gadget, NodeGadget and StandardNodeGadget may now be derived from in Python.

* NodeGadget.registerNodeGadget() may now be called from Python, passing a callable for the creation function.

* New GafferUI.ImageGadget class allows images to be displayed in zoomable gadget uis.

* GafferUI.StandardNodeGadget can now be customised using a new setContents() method. This allows the central region of the node to be replaced with custom gadgets on a per-node basis. See startup/gui/graphs.py for example code for customising with an icon (note that this is waiting for a PNGImageReader to be available in cortex).

0.10.0
------

* Fixed flickering in the Viewer - enabled double buffering in same way as GraphEditor.

* The view application has been ported from gtk to Qt.

* The Collapsible widget no longer changes width when its collapse state is changed.

* Window.addChildWindow() has been ported from gtk to Qt. This means that dialogues can be made to stay on top of the windows that launch them.

* GafferUI.Dialogue.__init__ now accepts borderWidth and resizeable arguments.

* Collapsible constructor now accepts borderWidth argument.

* MultiLineTextWidget now accepts text argument to constructor.

* OpDialogue now reliably closes itself following execution or cancel. A future version may stay open if userData on the Op requests it.

* All signal connections are now made to Gaffer.WeakMethod objects where appropriate. Updated the Widget documentation to encourage the use of WeakMethod.

* GafferUI.Frame class now accepts a child argument to the constructor, actually uses the borderWidth argument, and Frame.setChild( None ) no longer errors.

* Rationalised Window close behaviour. Added Window.close() method which may be called to request that a window be closed - this is also called when the user clicks the close icon. Window subclasses may override Window._acceptsClose to reject or defer closing. Window.closeSignal() has been renamed to Window.closedSignal() and now is now used purely for notification when a window has closed (the return value from attached slots is irrelevant).

* GafferUI.Frame has a borderStyle argument, defaulting to drawing a rather plain border.

* OpDialogue now reports errors using a new ErrorDialogue class.

* GafferUI.CamelCase has been removed as it was ported into IECore some time ago.

* Fixed bug which prevented GraphComponent::commonAncestor<T>() from compiling.

* Gadgets and Widgets may now have tooltips. Client code can set the tooltip using setToolTip(), and classes may provide default dynamic values by implementing getToolTip() appropriately. Currently the NodeGadget, Nodule and ConnectionGadget implement getToolTip to return information about the Nodes, Plugs and Connections they represent.

* Widgets now have a wheelSignal() for responding to mouse wheel events. The Viewer and GraphEditor use this to implement zooming.

* Fixed bug which prevented Collapsible containers from toggling state correctly when multiple instances shared a parent.

* Node UIs now use a ScrolledContainer for their top level container.

* Label widget now allows the alignment to be specified.

* Fixed alignment issues in NodeUIs.

* OpDialogue has a better default size.

* Added handlers for the following parameter types :

	IECore.V2iParameter
	IECore.V3iParameter
	IECore.V2fParameter
	IECore.V3fParameter
	IECore.Color3fParameter
	IECore.Color4fParameter
	
* Fixed TypeError: invalid argument to sipBadCatcherResult() messages coming from ColorSwatch widget.

0.9.0
-----

* Can now access the internal QPixmap for a GafferUI.Image widget using the _qtPixmap() method. This is to assist in implementing other widget types and should be considered off limits for user code (along with all the other protected _qt* function).

* GafferUI.Button can now display an optional GafferUI.Image in addition to text, and has setText(), getText(), setImage() and getImage() accessors. Note that the label keyword parameter has been renamed to text. The GafferUI.Dialogue._addButton() method now accepts a Button directly (as well as still accepting a string for backwards compatibility) to allow buttons with images to be used in Dialogues.

* GraphEditor flicker should now be fixed (enabled double buffering for GL display).

* Fixed bug which would cause Ops to be executed twice in OpDialogue.waitForResult().

0.8.0
-----

* GafferUI.Image now falls back to using Qt image loading code if no IECore.Reader is available. This provides support for PNG images among others. Also fixed some bugs whereby images would fail to load if a full path wasn't provided - now the GAFFERUI_IMAGE_PATHS are used appropriately.

* OpDialogue can now be used non-modally without waitForResult(). The new OpDialogue.opExecutedSignal() can be used to tell when the op has been executed, and to get the result.

* GafferUI.EventLoop addIdleCallback() and removeIdleCallback() have been ported from the old gtk code to the new Qt code.

* Reworked GafferUI.EventLoop to support embedding of Gaffer in Maya. See documentation in GafferUI/EventLoop.py and apps/gui/gui-1.py for details.

0.7.0
-----

* Can now derive from ScriptNode in python and override acceptsChild etc as expected.

* ScrolledContainer and viewer classes have now been ported to the Qt based GafferUI.

* Added a GafferUI.Image class for displaying images in a widget.

* GafferUI.Menu class now supports checkBox menu items again.

* GafferUI.CheckBox widget now displayed with a tick rather than a blank yellow box.

* CompoundNumericPlugValueWidget has now been ported to the Qt based GafferUI, providing uis for V2f, V3f, V2i and V3i plug types.

* GafferUI.Widget derived classes may now pass a GafferUI.Widget instead of a QtGui.QWidget instance to the base class constructor. This makes it possible to develop a wider variety of custom widgets without resorting to Qt APIs.

0.6.0
-----

* Can now specify whether to use PySide or PyQt for Qt python bindings, using the GAFFERUI_QT_BINDINGS environment variable.

0.5.0
-----

* Added a new OpDialogue class to make it easy to run ops.

* Added a new op application, to allow users to run ops in a gui.

* NodeEditor.registerNodeUI has been moved to NodeUI.registerNodeUI, and a NodeUI.create factory functiona added. This allows NodeUIs to be used in places other than the NodeEditor. 

0.4.0
-----

* Can now derive from GraphComponent in python and override acceptsParent and acceptsChild methods. These methods can also be overridden in other python-derivable classes such as Plug and Node.

* Can now derive from CompoundPlug in python.

0.3.0
-----

* ParameterisedHolders now allow some Parameters to opt out of representation as a Plug by adding a "noHostMapping" user data item with a value of BoolData( True ).

* Can now implement and use ParameterHandlers in python.

* Ctrl-C now correctly kills Gaffer

* Fixed type registration for TypedObjectPlugs.

* Fixed NodeEditor lag when selecting several nodes in the GraphEditor.

* Added a factory mechanism for Nodules, allowing different nodules to be used for different plugs. Used this to implement an ArrayNodule type which allows connections to the children of a CompoundPlug to be managed. The code below can be used to demonstrate this :

	import GafferUI
	GafferUI.Nodule.registerNodule( Gaffer.Node.staticTypeId(), "c", GafferUI.ArrayNodule )

	n = Gaffer.Node()

	n.addChild( Gaffer.CompoundPlug( "c" ) )
	n["c"].addChild( Gaffer.IntPlug( "a" ) )
	n["c"].addChild( Gaffer.IntPlug( "b" ) )
	n["c"].addChild( Gaffer.IntPlug( "c" ) )

	addChild( n )

	n2 = Gaffer.Node()
	n2.addChild( Gaffer.IntPlug( "o", Gaffer.Plug.Direction.Out ) )

	addChild( n2 )

* Fixed bug which caused "RuntimeError: Internal C++ object (PySide.QtGui.QLineEdit) already deleted." messages to be displayed.<|MERGE_RESOLUTION|>--- conflicted
+++ resolved
@@ -38,7 +38,6 @@
 
 * GadgetWidget now allows the viewport to be changed using setViewportGadget(), and the previous viewportGadget() accessor has been renamed to getViewportGadget().
 
-<<<<<<< HEAD
 * ParameterisedHolder now calls the parameterChanged() methods of the classes held by ClassParameters and ClassVectorParameters when their parameters change, rather than calling the method on the top-level parameterised class.
 
 * CompoundPlugs now accept input CompoundPlugs with more plugs than necessary, provided that the first N input child plugs match the N child plugs of the output. This allows Color3fPlugs to receive input directly from Color4fPlugs and arnold COLOR3 parameters to receive input from arnold COLOR4 outputs.
@@ -64,7 +63,7 @@
 * Fixed bugs which prevented the ColorChooser working with colour types with an alpha channel.
 
 * Added a procedural app for visualising Cortex procedurals.
-=======
+
 * Plug::getInput() now returns a raw rather than reference counted pointer.
 
 * Added RenderableGadget::selectionBound() method which returns the bounding box of all selected objects.
@@ -90,7 +89,6 @@
 * Fixed bug which caused PathListingWidget.selectionChangedSignal() to fire far too frequently.
 
 * Added a GraphLayout class, used in conjunction with the GraphGadget to perform automatic node connections and graph layout. This replaces ad-hoc code from NodeMenu.py. Still needs a decent fully automatic layout implementation for situations where the user doesn't build the graph manually.
->>>>>>> c0581a93
 
 0.36.0
 ------
